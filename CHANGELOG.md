--- conflicted
+++ resolved
@@ -22,13 +22,12 @@
 
 ## Changelog
 
-<<<<<<< HEAD
-
-
-* 📦 `yarn upgrade --latest`
+### v4.4.0
+
 * 🐞 Re-added the "-stay_open\nFalse" ExifTool exit command, which may be more
   reliable than only using signal traps.
-=======
+* 📦 `yarn upgrade --latest`
+
 ### v4.3.0
 
 * 🌱 ExifTool upgraded to
@@ -39,7 +38,6 @@
 
 * 🌱 ExifTool upgraded to
   [v10.58](http://www.sno.phy.queensu.ca/~phil/exiftool/history.html#v10.58)
->>>>>>> acfa38f7
 
 ### v4.1.0
 
